# This script generates random MILP instances for training and testing

import numpy as np
import random as rd
import os
import argparse
from pandas import read_csv
import pyscipopt as scip
from pyscipopt import Model


## ARGUMENTS
parser = argparse.ArgumentParser()
parser.add_argument("--num_samples", type=int, default=100, help="number of samples to generate")
parser.add_argument("--m", type=int, default=6, help='number of constraints')
parser.add_argument("--n", type=int, default=20, help='number of variables')
parser.add_argument("--nnz", type=int, default=60, help='number of nonzero elements in A')
parser.add_argument("--seed", type=int, default=42, help='random seed')
parser.add_argument("--data-dir", type=str, default='data/2fgnn', help='location to save generated data')


class VanillaFullstrongBranchingDataCollector(scip.Branchrule):
    """Branching policy for collecting vanilla strong branching score.
    """
    def __init__(self):
        self.cands = None
        self.scores = None

    def branchinit(self):
        pass

    def branchexeclp(self, allowaddcons):
        result = self.model.executeBranchRule('vanillafullstrong', allowaddcons)
        cands_, scores, _, bestcand = self.model.getVanillafullstrongData()
        self.cands = cands_
        self.scores = scores

        best_var = cands_[bestcand]
        self.model.branchVar(best_var)
        result = scip.SCIP_RESULT.BRANCHED

        return {'result':result}


def generate_unfoldable(m, n, nnz):
    """This function generates and saves unfoldable MILP instances.

    Arguments:
        - m: int, number of constraints
        - n: int, number of variables
        - nnz: int, number of nonzero elements in A
    """
    c = np.random.normal(size=(n,))
    b = np.random.normal(size=(m,))
    circ = np.random.randint(0, 3, size=(m,))
    vtype = np.random.randint(0, 2, size=(n,))
    bounds = np.random.normal(0, 10, size=(n,2))
    bounds.sort(axis=1)
    lb, ub = bounds[:,0], bounds[:,1]

    A = np.zeros((m, n))
    edge_inds = np.zeros((nnz, 2))
    edge_inds_1d = rd.sample(range(m * n), nnz)
    edge_feats = np.random.normal(size=(nnz,))

    for l in range(nnz):
        i = edge_inds_1d[l] // n
        j = edge_inds_1d[l] % n
        edge_inds[l, 0] = i
        edge_inds[l, 1] = j
        A[i, j] = edge_feats[l]

    cons_feats = np.hstack((b.reshape(m, 1),
                            circ.reshape(m, 1)))
    var_feats = np.hstack((c.reshape(n, 1),
                           vtype.reshape(n, 1),
                           lb.reshape(n, 1),
                           ub.reshape(n, 1)))

    opt_model = scip.Model()
    opt_model.hideOutput()

    x_vars = []
    for j in range(n):
        if vtype[j] == 1:
            x_vars.append(opt_model.addVar(vtype="INTEGER", lb=lb[j], ub=ub[j], name=str(j)))
        else:
            x_vars.append(opt_model.addVar(vtype="CONTINUOUS", lb=lb[j], ub=ub[j], name=str(j)))

    for i in range(m):
        # circ[i] is in {0,1,2} for any i
        if circ[i] == 0:
            opt_model.addCons(scip.quicksum(A[i,j] * x_vars[j] for j in range(n)) <= b[i], name="c{0}".format(i))
        elif circ[i] == 1:
            opt_model.addCons(scip.quicksum(A[i,j] * x_vars[j] for j in range(n)) == b[i], name="c{0}".format(i))
        else:
            opt_model.addCons(scip.quicksum(A[i,j] * x_vars[j] for j in range(n)) >= b[i], name="c{0}".format(i))

    opt_model.setObjective(scip.quicksum(x_vars[j] * c[j] for j in range(n)), "minimize")

    return opt_model, x_vars, cons_feats, edge_feats, edge_inds, var_feats


def get_root_strong_branch_scores(model, seed=1812, tol=1e-10):
    set_model_params(model, seed=seed)

    branchrule = VanillaFullstrongBranchingDataCollector()
    # Set `maxdepth` to 0 so that only root branching is executed
    model.includeBranchrule(
        branchrule=branchrule,
        name="Sampling branching rule", desc="",
        priority=666666, maxdepth=0, maxbounddist=1)

    model.setBoolParam('branching/vanillafullstrong/integralcands', True)
    model.setBoolParam('branching/vanillafullstrong/scoreall', True)
    model.setBoolParam('branching/vanillafullstrong/collectscores', True)
    model.setBoolParam('branching/vanillafullstrong/donotbranch', True)
    model.setBoolParam('branching/vanillafullstrong/idempotent', True)

    model.optimize()

    if branchrule.scores is None or branchrule.cands is None:
        if model.getStatus() == "optimal":
            return np.zeros(shape=(model.getNVars(),1))
        else:
            return None

    bs_scores = np.zeros(shape=(model.getNVars(),1))
    for v, s in zip(branchrule.cands, branchrule.scores):
        j = int(v.name.split('_')[-1])
        bs_scores[j] = s if s >= tol else 0.0
    return bs_scores


def set_model_params(model, seed):
    seed = seed % 2147483648  # SCIP seed range

    # set up tolerance
    model.setRealParam('numerics/sumepsilon', 1e-16)

    # set up randomization
    model.setBoolParam('randomization/permutevars', False)
    model.setIntParam('randomization/permutationseed', seed)
    model.setIntParam('randomization/randomseedshift', seed)

    # separation only at root node
    model.setIntParam('separating/maxrounds', 0)

    # no restart
    model.setIntParam('presolving/maxrestarts', 0)

    # disable presolving
    model.setIntParam('presolving/maxrounds', 0)
    model.setIntParam('presolving/maxrestarts', 0)

    # disable separating (cuts)
    model.setIntParam('separating/maxroundsroot', 0)

    # disable conflict analysis (more cuts)\
    model.setBoolParam('conflict/enable', False)

    # disable primal heuristics
    model.setHeuristics(scip.SCIP_PARAMSETTING.OFF)


if __name__ == "__main__":
    args = parser.parse_args()
    m = args.m
    n = args.n
    nnz = args.nnz
    rd.seed(args.seed)
    os.makedirs(args.data_dir, exist_ok=True)

    total = 0
    adopted = 0
    unexpected = 0
    while adopted < args.num_samples:
        total += 1
        model, x_vars, cons_feats, edge_feats, edge_inds, var_feats = \
            generate_unfoldable(m, n, nnz)

        sb_scores = get_root_strong_branch_scores(model, seed=args.seed+total)

        status = model.getStatus()
        if status not in ['optimal', 'infeasible']:
            print(f'WARNING - unexpected status: {status}')
            unexpected += 1
            continue

        if sb_scores is None:
            continue

<<<<<<< HEAD
        outpath = os.path.join(args.data_dir, f'unfoldable_{adopted}')
        os.makedirs(outpath, exist_ok=True)
        model.writeProblem(filename=os.path.join(outpath, "model.mps"))
        np.savetxt(os.path.join(outpath, 'ConFeatures.csv'), cons_feats, delimiter = ',', fmt = '%10.5f')
        np.savetxt(os.path.join(outpath, 'EdgeFeatures.csv'), edge_feats, fmt = '%10.5f')
        np.savetxt(os.path.join(outpath, 'EdgeIndices.csv'), edge_inds, delimiter = ',', fmt = '%d')
        np.savetxt(os.path.join(outpath, 'VarFeatures.csv'), var_feats, delimiter = ',', fmt = '%10.5f')
=======
        outpath = os.outpath.join(args.data_dir, f'unfoldable_{adopted}')
        os.makedirs(outpath, exist_ok=True)
        model.writeProblem(filename=os.outpath.join(outpath, "model.mps"))
        np.savetxt(os.path.join(outpath, 'ConFeatures.csv'), cons_feats, delimiter=',', fmt='%10.5f')
        np.savetxt(os.path.join(outpath, 'EdgeFeatures.csv'), edge_feats, delimiter=',', fmt='%10.5f')
        np.savetxt(os.path.join(outpath, 'EdgeIndices.csv'), edge_inds, delimiter=',', fmt='%d')
        np.savetxt(os.path.join(outpath, 'VarFeatures.csv'), var_feats, delimiter=',', fmt='%10.5f')
        np.savetxt(os.path.join(outpath, 'SBScores.csv'), sb_scores, delimiter=',', fmt='%10.5f')
>>>>>>> 77e51b8a

        adopted += 1

    print(f"Ratio of adopted instances: {adopted}/{total}")
    print(f"Ratio of unexpected instances: {unexpected}/{total}")<|MERGE_RESOLUTION|>--- conflicted
+++ resolved
@@ -190,15 +190,6 @@
         if sb_scores is None:
             continue
 
-<<<<<<< HEAD
-        outpath = os.path.join(args.data_dir, f'unfoldable_{adopted}')
-        os.makedirs(outpath, exist_ok=True)
-        model.writeProblem(filename=os.path.join(outpath, "model.mps"))
-        np.savetxt(os.path.join(outpath, 'ConFeatures.csv'), cons_feats, delimiter = ',', fmt = '%10.5f')
-        np.savetxt(os.path.join(outpath, 'EdgeFeatures.csv'), edge_feats, fmt = '%10.5f')
-        np.savetxt(os.path.join(outpath, 'EdgeIndices.csv'), edge_inds, delimiter = ',', fmt = '%d')
-        np.savetxt(os.path.join(outpath, 'VarFeatures.csv'), var_feats, delimiter = ',', fmt = '%10.5f')
-=======
         outpath = os.outpath.join(args.data_dir, f'unfoldable_{adopted}')
         os.makedirs(outpath, exist_ok=True)
         model.writeProblem(filename=os.outpath.join(outpath, "model.mps"))
@@ -207,7 +198,6 @@
         np.savetxt(os.path.join(outpath, 'EdgeIndices.csv'), edge_inds, delimiter=',', fmt='%d')
         np.savetxt(os.path.join(outpath, 'VarFeatures.csv'), var_feats, delimiter=',', fmt='%10.5f')
         np.savetxt(os.path.join(outpath, 'SBScores.csv'), sb_scores, delimiter=',', fmt='%10.5f')
->>>>>>> 77e51b8a
 
         adopted += 1
 
